--- conflicted
+++ resolved
@@ -1136,18 +1136,13 @@
         const interactTarget = app.createTexture2D(app.width, app.height, {
             internalFormat: PicoGL.RGBA8,
         });
-<<<<<<< HEAD
-        const depthTarget = app.createRenderbuffer(app.width, app.height, PicoGL.DEPTH_COMPONENT24);
-        this.frameBuffer = app.createFramebuffer()
-=======
         const depthTarget = app.createRenderbuffer(
             app.width,
             app.height,
-            PicoGL.DEPTH_COMPONENT16
+            PicoGL.DEPTH_COMPONENT24
         );
         this.frameBuffer = app
             .createFramebuffer()
->>>>>>> 5fb913ad
             .colorTarget(0, colorTarget)
             .colorTarget(1, interactTarget)
             .depthTarget(depthTarget);
